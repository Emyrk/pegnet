--- conflicted
+++ resolved
@@ -156,18 +156,15 @@
 			evt := m.Data.(opr.OPRs)
 			c.Grader.EmitFakeEvent(evt)
 		case ConstructedOPR:
-<<<<<<< HEAD
-			devt := m.Data.(opr.OraclePriceRecord)
-			evt := &devt
-
-=======
-			evt, ok := m.Data.(opr.OraclePriceRecord)
+			devt, ok := m.Data.(opr.OraclePriceRecord)
 			if !ok {
 				// An error has occurred
 				c.OPRMaker.RecOPR(nil)
 				continue
 			}
->>>>>>> 84f1ad0a
+
+			evt := &devt
+
 			// We need to put our data in it
 			id, _ := c.config.String("Miner.IdentityChain")
 			evt.FactomDigitalID = id
