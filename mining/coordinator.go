--- conflicted
+++ resolved
@@ -129,23 +129,15 @@
 			return
 		}
 
-<<<<<<< HEAD
 		hLog := mineLog.WithFields(log.Fields{
-=======
-		if !first {
-			// On the first minute log how far away to mining
-			mineLog.WithFields(log.Fields{
-				"height": fds.Dbht,
-				"minute": fds.Minute,
-			}).Infof("On minute %d. %d minutes until minute 1 before mining starts.", fds.Minute, common.Abs(int(fds.Minute)-11)%10)
-			first = true
-		}
-
-		mineLog.WithFields(log.Fields{
->>>>>>> 6e35650a
 			"height": fds.Dbht,
 			"minute": fds.Minute,
 		})
+		if !first {
+			// On the first minute log how far away to mining
+			hLog.Infof("On minute %d. %d minutes until minute 1 before mining starts.", fds.Minute, common.Abs(int(fds.Minute)-11)%10)
+			first = true
+		}
 
 		hLog.Debug("Miner received alert")
 		switch fds.Minute {
@@ -187,10 +179,7 @@
 				for _, m := range c.Miners {
 					m.SendCommand(command)
 				}
-				mineLog.WithFields(log.Fields{
-					"height": fds.Dbht,
-					"minute": fds.Minute,
-				}).Info("Begin mining new OPR")
+				hLog.Info("Begin mining new OPR")
 
 			}
 		case 9:
