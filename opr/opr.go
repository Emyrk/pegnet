--- conflicted
+++ resolved
@@ -177,15 +177,8 @@
 func (opr *OraclePriceRecord) Mine(verbose bool) {
 
 	// Pick a new nonce as a starting point.  Take time + last best nonce and hash that.
-<<<<<<< HEAD
 	nonce := []byte{0, 0}
-	if verbose {
-		fmt.Printf("OPRHash %x\n", opr.OPRHash)
-	}
-=======
-	nonce := common.RandomByteSliceOfLen(32)
 	common.Logf("OPR", "OPRHash %x\n", opr.OPRHash)
->>>>>>> 1776cfaf
 
 miningloop:
 	for i := 0; ; i++ {
@@ -364,12 +357,7 @@
 		for _, v := range fields[1:] {
 			fid = fid + " --- " + v
 		}
-<<<<<<< HEAD
-		fmt.Println(fid)
-
-=======
 		common.Logf("NewOPR", "NewOPR miner %s", fid)
->>>>>>> 1776cfaf
 		opr.FactomDigitalID = fields
 
 	}
