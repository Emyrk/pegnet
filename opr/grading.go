--- conflicted
+++ resolved
@@ -7,6 +7,7 @@
 	"encoding/json"
 	"fmt"
 	"github.com/dustin/go-humanize"
+	"sort"
 	"sync"
 
 	"github.com/FactomProject/factom"
@@ -58,11 +59,11 @@
 // Given a list of OraclePriceRecord, figure out which 10 should be paid, and in what order
 func GradeBlock(list []*OraclePriceRecord) (tobepaid []*OraclePriceRecord, sortedlist []*OraclePriceRecord) {
 
+	list = RemoveDuplicateMiningIDs(list)
+
 	if len(list) < 10 {
 		return nil, nil
 	}
-
-	list = RemoveDuplicateMiningIDs(list)
 
 	// Make sure we have the difficulty calculated for all items in the list.
 	for _, v := range list {
@@ -83,7 +84,7 @@
 		}
 		// Because this process can scramble the sorted fields, we have to resort with each pass.
 		sort.Slice(list[:i], func(i, j int) bool { return list[i].Difficulty > list[j].Difficulty })
-		sort.SliceStable(list[:i], func(i, j int) bool { return list[i].Grade > list[j].Grade })
+		sort.SliceStable(list[:i], func(i, j int) bool { return list[i].Grade < list[j].Grade })
 	}
 	tobepaid = append(tobepaid, list[:10]...)
 
@@ -244,15 +245,10 @@
 				}
 			}
 			fid := win.FactomDigitalID[0]
-<<<<<<< HEAD
-			for _, f := range win.FactomDigitalID[1:] {
-				fid = fid + " --- " + f
-=======
 			for _,f := range win.FactomDigitalID[1:]{
 				fid = fid + "-" + f
->>>>>>> f90694ff
-			}
-			results = results + fmt.Sprintf("%16x grade %20.18f difficulty %16x %35s %-60s=%10s\n",
+			}
+			results = results + fmt.Sprintf("%16x grade %20.15f difficulty %16x %35s %-60s=%10s\n",
 				win.Entry.Hash()[:8],
 				win.Grade,
 				win.Difficulty,
