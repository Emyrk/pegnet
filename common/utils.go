--- conflicted
+++ resolved
@@ -9,11 +9,8 @@
 	"crypto/sha256"
 	"errors"
 	"fmt"
-<<<<<<< HEAD
 	"path/filepath"
 	"runtime"
-=======
->>>>>>> ecac945f
 	"strings"
 
 	"github.com/FactomProject/btcutil/base58"
@@ -276,46 +273,4 @@
 		return v * -1
 	}
 	return v
-}
-
-func CheckAndPanic(e error) {
-	if e != nil {
-		_, file, line, _ := runtime.Caller(1) // The line that called this function
-		shortFile := ShortenPegnetFilePath(file, "", 0)
-		log.WithField("caller", fmt.Sprintf("%s:%d", shortFile, line)).WithError(e).Fatal("An error was encountered")
-	}
-}
-
-func DetailError(e error) error {
-	_, file, line, _ := runtime.Caller(1) // The line that called this function
-	shortFile := ShortenPegnetFilePath(file, "", 0)
-	return fmt.Errorf("%s:%d %s", shortFile, line, e.Error())
-}
-
-// ShortenPegnetFilePath takes a long path url to pegnet, and shortens it:
-//	"/home/billy/go/src/github.com/pegnet/pegnet/opr.go" -> "pegnet/opr.go"
-//	This is nice for errors that print the file + line number
-//
-// 		!! Only use for error printing !!
-//
-func ShortenPegnetFilePath(path, acc string, depth int) (trimmed string) {
-	if depth > 5 || path == "." {
-		// Recursive base case
-		// If depth > 5 probably no pegnet dir exists
-		return filepath.ToSlash(filepath.Join(path, acc))
-	}
-	dir, base := filepath.Split(path)
-	if strings.ToLower(base) == "pegnet" { // Used to be named PegNet. Not everyone changed I bet
-		return filepath.ToSlash(filepath.Join(base, acc))
-	}
-	return ShortenPegnetFilePath(filepath.Clean(dir), filepath.Join(base, acc), depth+1)
-}
-
-func StringArrayContains(haystack []string, needle string) int {
-	for i, v := range haystack {
-		if v == needle {
-			return i
-		}
-	}
-	return -1
 }