// Copyright (c) of parts are held by the various contributors (see the CLA)
// Licensed under the MIT License. See LICENSE file in the project root for full license information.
package main

import (
	"fmt"
	"github.com/FactomProject/factom"
	"github.com/pegnet/pegnet/common"
	"github.com/pegnet/pegnet/opr"
	"github.com/zpatrick/go-config"
	"os/user"
)

// Run a set of miners, as a network debugging aid
func main() {
	factom.SetFactomdServer("localhost:8088")
	factom.SetWalletServer("localhost:8089")

	u, err := user.Current()
	if err != nil {
		panic(err)
	}
	userPath := u.HomeDir
	configfile := fmt.Sprintf("%s/.%s/defaultconfig.ini", userPath, "pegnet")
	iniFile := config.NewINIFile(configfile)
	Config := config.NewConfig([]config.Provider{iniFile})
	_, err = Config.String("Miner.Protocol")
	if err != nil {
		panic("Failed to open the config file for this miner, and couldn't load the default file either")
	}

<<<<<<< HEAD
	// Initialize the database
	database.Init(baseConfigurationPath, Config)
=======
	common.DoLogging = true
	common.InitLogs(Config)
>>>>>>> 1776cfaf

	monitor := new(common.FactomdMonitor)
	monitor.Start()
	grader := new(opr.Grader)
	go grader.Run(Config, monitor)

	numMiners, err := Config.Int("Miner.NumberOfMiners")
	if err != nil {
		panic(err)
	}
	if numMiners > 50 {
<<<<<<< HEAD
		_, _ = fmt.Fprintln(os.Stderr, "Miner Limit is 50.  Config file specified too many Miners: ", numMiners, ".  Using 50")
=======
		common.Logf("notice", "Miner Limit is 50.  Config file specified too many Miners: ", numMiners, ".  Using 50")
>>>>>>> 1776cfaf
		numMiners = 50
	}

	common.Logf("notice", "Mining with %d miner(s)", numMiners)

	for i := 1; i < numMiners; i++ {
		go opr.OneMiner(false, Config, monitor, grader, i)
	}
	opr.OneMiner(true, Config, monitor, grader, 16)
}<|MERGE_RESOLUTION|>--- conflicted
+++ resolved
@@ -29,13 +29,9 @@
 		panic("Failed to open the config file for this miner, and couldn't load the default file either")
 	}
 
-<<<<<<< HEAD
-	// Initialize the database
-	database.Init(baseConfigurationPath, Config)
-=======
 	common.DoLogging = true
 	common.InitLogs(Config)
->>>>>>> 1776cfaf
+
 
 	monitor := new(common.FactomdMonitor)
 	monitor.Start()
@@ -47,11 +43,7 @@
 		panic(err)
 	}
 	if numMiners > 50 {
-<<<<<<< HEAD
-		_, _ = fmt.Fprintln(os.Stderr, "Miner Limit is 50.  Config file specified too many Miners: ", numMiners, ".  Using 50")
-=======
 		common.Logf("notice", "Miner Limit is 50.  Config file specified too many Miners: ", numMiners, ".  Using 50")
->>>>>>> 1776cfaf
 		numMiners = 50
 	}
 
