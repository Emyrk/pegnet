--- conflicted
+++ resolved
@@ -66,7 +66,7 @@
   CoinbaseAddress=FA2jK2HcLnRdS94dEcU27rF3meoJfpUcZPSinpb7AwQvPRY6RL1Q
   IdentityChain=prototype
 [Oracle]
-<<<<<<< HEAD
+
   # Must get a key from here https://apilayer.com/
   APILayerKey=CHANGEME
   # Must get an api key here https://openexchangerates.org/
@@ -74,11 +74,7 @@
 
   # Choose where the get the different asset pricing from by putting a `1`.
   # Currencies
-=======
-  #This APILayerKey is bogus, you need to get one for yourself from ttps://currencylayer.com.
-  APILayerKey=f6c9xxxxxxxxxxxxxxxxxxxxxxxxab01
-  CoinCap=1
->>>>>>> b3b5e7ea
+
   APILayer=1
   ExchangeRatesAPI=0
   OpenExchangeRates=0
