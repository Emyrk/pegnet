--- conflicted
+++ resolved
@@ -1,9 +1,5 @@
 // Copyright (c) of parts are held by the various contributors (see the CLA)
-<<<<<<< HEAD
-// Licensed under the MIT License. See LICENSE file in the project root for full
-=======
 // Licensed under the MIT License. See LICENSE file in the project root for full license information.
->>>>>>> 0b3fc4d9
 package support
 
 import (
