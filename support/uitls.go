// Copyright (c) of parts are held by the various contributors (see the CLA)
<<<<<<< HEAD
// Licensed under the MIT License. See LICENSE file in the project root for full
=======
// Licensed under the MIT License. See LICENSE file in the project root for full license information.
>>>>>>> 0b3fc4d9
package support

import (
	"fmt"
	"strings"

	"crypto/rand"
	"crypto/sha256"
	"encoding/hex"
	"errors"
	"github.com/FactomProject/btcutil/base58"
	"bytes"
)

type NetworkType int

const (
	INVALID NetworkType = iota + 1
	MAIN_NETWORK
	TEST_NETWORK
)

var AssetNames = []string{
	"PNT",
	"USD",
	"EUR",
	"JPY",
	"GBP",
	"CAD",
	"CHF",
	"INR",
	"SGD",
	"CNY",
	"HKD",
	"XAU",
	"XAG",
	"XPD",
	"XPT",
	"XBT",
	"ETH",
	"LTC",
	"XBC",
	"FCT",
}

var (
	fcPubPrefix = []byte{0x5f, 0xb1}
	fcSecPrefix = []byte{0x64, 0x78}
	ecPubPrefix = []byte{0x59, 0x2a}
	ecSecPrefix = []byte{0x5d, 0xb6}
)


var PegAssetNames []string

var TestPegAssetNames []string

func init() {
	for _,asset := range AssetNames {
		PegAssetNames = append(PegAssetNames, "p"+asset)
		TestPegAssetNames = append(TestPegAssetNames, "t"+asset)
	}
}

func PullValue(line string, howMany int) string {
	i := 0
	//fmt.Println(line)
	var pos int
	for i < howMany {
		//find the end of the howmany-th tag
		pos = strings.Index(line, ">")
		line = line[pos+1:]
		//fmt.Println(line)
		i = i + 1
	}
	//fmt.Println("line:", line)
	pos = strings.Index(line, "<")
	//fmt.Println("POS:", pos)
	line = line[0:pos]
	//fmt.Println(line)
	return line
}

// CheckPrefix()
// Check the prefix for either network type.
func CheckPrefix(network NetworkType, name string) bool {
	if network == MAIN_NETWORK {
		for _, v := range PegAssetNames {
			if v == name {
				return true
			}
		}
	} else {
		for _, v := range TestPegAssetNames {
			if v == name {
				return true
			}
		}
	}
	return false

}

// ConvertRawAddrToPeg()
// Converts a raw RCD1 address into a wallet friendly address that can be used to
// convert assets, check balances, and send tokens.  While the underlying private key can be
// used to hold Factoids or any token in the PegNet, users need addresses that create a
// barrier to mistakes that can lead to sending the wrong tokens to the wrong addresses
func ConvertRawAddrToPeg(network NetworkType, prefix string, adr []byte) (string, error) {

	// Make sure the prefix is valid.
	if !CheckPrefix(network, prefix) {
		return "", errors.New(prefix + " is not a valid PegNet prefix")
	}

	h := sha256.Sum256([]byte(append(append([]byte(prefix),'_'),adr...)))
	hash := sha256.Sum256(h[:])

	// Append the prefix to the base 58 representation of the raw address
	b58 := prefix +"_" + base58.Encode( append(adr, hash[:4]...))

	return b58, nil
}

// ConvertPegTAddrToRaw()
// Convert a human/wallet address to the raw underlying address.  Verifies the checksum and
// the validity of the prefix.  Returns the prefix, the raw address, and error.
//
func ConvertPegAddrToRaw(network NetworkType, adr string) (prefix string, rawAdr []byte, err error) {
	adrLen := len(adr)
	if adrLen < 42 || len(adr) > 56 {
		return "", nil, errors.New(
			fmt.Sprintf("valid pegNet token addresses are 44 to 56 characters in length. len(adr)=%d ", adrLen))
	}

	prefix = adr[:4]
	if !CheckPrefix(network, prefix) {
		return "", nil, errors.New(prefix + " is not a valid PegNet prefix")
	}

	b58 := adr[5:]
	raw := base58.Decode(b58)
	if len(raw) == 0 {
		return "", nil, errors.New("invalid base58 encoding")
	}
	rawAdr = raw[:len(raw)-4]
	chksum := raw[len(raw)-4:]

	hash := sha256.Sum256(append(append([]byte(prefix), '_'),rawAdr...))
	hash = sha256.Sum256(hash[:])
	if bytes.Compare(hash[:4], chksum)!=0 {
		return "", nil, errors.New("checksum failure")
	}

	return prefix, rawAdr, nil

}

// PegTAdrIsValid()
// Check that the given human/wallet PegNet address is valid.
func PegTAdrIsValid(network NetworkType, adr string) error {
	_, _, err := ConvertPegAddrToRaw(network, adr)
	return err
}

// RandomByteSliceOfLen()
// Returns a random set of bytes of a given length
func RandomByteSliceOfLen(sliceLen int) []byte {
	if sliceLen <= 0 {
		return nil
	}
	answer := make([]byte, sliceLen)
	_, err := rand.Read(answer)
	if err != nil {
		return nil
	}
	return answer
}

//  Convert Factoid and Entry Credit addresses to their more user
//  friendly and human readable formats.
//
//  Creates the binary form.  Just needs the conversion to base58
//  for display.
func ConvertFctAddressToUser(addr []byte) string {
	dat := make([]byte, 0, 64)
	dat = append(dat, 0x5f, 0xb1)
	dat = append(dat, addr...)
	hash := sha256.Sum256(dat)
	sha256d := sha256.Sum256(hash[:])
	userd := []byte{0x5f, 0xb1}
	userd = append(userd, addr...)
	userd = append(userd, sha256d[:4]...)
	return base58.Encode(userd)
}

//  Convert Factoid and Entry Credit addresses to their more user
//  friendly and human readable formats.
//
//  Creates the binary form.  Just needs the conversion to base58
//  for display.
func ConvertECAddressToUser(addr []byte) string {
	dat := make([]byte, 0, 64)
	dat = append(dat, 0x59, 0x2a)
	dat = append(dat, addr...)
	hash := sha256.Sum256(dat)
	sha256d := sha256.Sum256(hash[:])
	userd := []byte{0x59, 0x2a}
	userd = append(userd, addr...)
	userd = append(userd, sha256d[:4]...)
	return base58.Encode(userd)
}


// Convert a User facing Factoid or Entry Credit address
// or their Private Key representations
// to the regular form.  Note validation must be done
// separately!
func ConvertUserStrFctEcToAddress(userFAddr string) (string,error) {
	v := base58.Decode(userFAddr)
	switch  {
	case bytes.Compare(v[:2],fcPubPrefix)==0:
	case bytes.Compare(v[:2],fcSecPrefix)==0:
	case bytes.Compare(v[:2],ecPubPrefix)==0:
	case bytes.Compare(v[:2],ecSecPrefix)==0:
	default:
		return "", errors.New("unknown prefix")
	}
	return hex.EncodeToString(v[2:34]),nil
}


// Convert a User facing FCT address to all of its PegNet
// asset token User facing forms.
func ConvertUserFctToUserPegNetAssets(userFctAddr string)(assets[]string, err error){
	raw := base58.Decode(userFctAddr)[2:34]
	cvt :=func(network NetworkType, asset string) (passet string) {
		passet, err = ConvertRawAddrToPeg(network, asset, raw)
		if err != nil {
			panic(err)
		}
		return passet
	}

	for _, asset := range AssetNames {
		assets = append(assets, cvt(MAIN_NETWORK, "p"+asset))
		assets = append(assets, cvt(TEST_NETWORK, "t"+asset))
	}

	return assets, nil
}<|MERGE_RESOLUTION|>--- conflicted
+++ resolved
@@ -1,9 +1,5 @@
 // Copyright (c) of parts are held by the various contributors (see the CLA)
-<<<<<<< HEAD
-// Licensed under the MIT License. See LICENSE file in the project root for full
-=======
 // Licensed under the MIT License. See LICENSE file in the project root for full license information.
->>>>>>> 0b3fc4d9
 package support
 
 import (
@@ -15,7 +11,6 @@
 	"encoding/hex"
 	"errors"
 	"github.com/FactomProject/btcutil/base58"
-	"bytes"
 )
 
 type NetworkType int
@@ -26,46 +21,50 @@
 	TEST_NETWORK
 )
 
-var AssetNames = []string{
-	"PNT",
-	"USD",
-	"EUR",
-	"JPY",
-	"GBP",
-	"CAD",
-	"CHF",
-	"INR",
-	"SGD",
-	"CNY",
-	"HKD",
-	"XAU",
-	"XAG",
-	"XPD",
-	"XPT",
-	"XBT",
-	"ETH",
-	"LTC",
-	"XBC",
-	"FCT",
-}
-
-var (
-	fcPubPrefix = []byte{0x5f, 0xb1}
-	fcSecPrefix = []byte{0x64, 0x78}
-	ecPubPrefix = []byte{0x59, 0x2a}
-	ecSecPrefix = []byte{0x5d, 0xb6}
-)
-
-
-var PegAssetNames []string
-
-var TestPegAssetNames []string
-
-func init() {
-	for _,asset := range AssetNames {
-		PegAssetNames = append(PegAssetNames, "p"+asset)
-		TestPegAssetNames = append(TestPegAssetNames, "t"+asset)
-	}
+var PegAssetNames = []string{
+	"pPNT",
+	"pUSD",
+	"pEUR",
+	"pJPY",
+	"pGBP",
+	"pCAD",
+	"pCHF",
+	"pINR",
+	"pSGD",
+	"pCNY",
+	"pHKD",
+	"pXAU",
+	"pXAG",
+	"pXPD",
+	"pXPT",
+	"pXBT",
+	"pETH",
+	"pLTC",
+	"pXBC",
+	"pFCT",
+}
+
+var TestPegAssetNames = []string{
+	"tPNT",
+	"tUSD",
+	"tEUR",
+	"tJPY",
+	"tGBP",
+	"tCAD",
+	"tCHF",
+	"tINR",
+	"tSGD",
+	"tCNY",
+	"tHKD",
+	"tXAU",
+	"tXAG",
+	"tXPD",
+	"tXPT",
+	"tXBT",
+	"tETH",
+	"tLTC",
+	"tXBC",
+	"tFCT",
 }
 
 func PullValue(line string, howMany int) string {
@@ -107,23 +106,28 @@
 
 }
 
-// ConvertRawAddrToPeg()
+// ConvertRawAddrToPegT()
 // Converts a raw RCD1 address into a wallet friendly address that can be used to
 // convert assets, check balances, and send tokens.  While the underlying private key can be
 // used to hold Factoids or any token in the PegNet, users need addresses that create a
 // barrier to mistakes that can lead to sending the wrong tokens to the wrong addresses
-func ConvertRawAddrToPeg(network NetworkType, prefix string, adr []byte) (string, error) {
+func ConvertRawAddrToPegT(network NetworkType, prefix string, adr [32]byte) (string, error) {
 
 	// Make sure the prefix is valid.
 	if !CheckPrefix(network, prefix) {
 		return "", errors.New(prefix + " is not a valid PegNet prefix")
 	}
 
-	h := sha256.Sum256([]byte(append(append([]byte(prefix),'_'),adr...)))
-	hash := sha256.Sum256(h[:])
-
 	// Append the prefix to the base 58 representation of the raw address
-	b58 := prefix +"_" + base58.Encode( append(adr, hash[:4]...))
+	b58 := prefix + base58.Encode(adr[:])
+	// Compute the double sha258 of the resulting string
+	hash := sha256.Sum256([]byte(b58))
+	hash = sha256.Sum256(hash[:])
+	fmt.Printf("SHA256d %x\n", hash)
+	// Use the high order 4 bytes of the hash as a checksum, convert that 4 bytes to a string
+	chksum := hex.EncodeToString(hash[:4])
+	// Add the checksum to the end, and that is the human readable address
+	b58 = b58 + chksum
 
 	return b58, nil
 }
@@ -132,9 +136,9 @@
 // Convert a human/wallet address to the raw underlying address.  Verifies the checksum and
 // the validity of the prefix.  Returns the prefix, the raw address, and error.
 //
-func ConvertPegAddrToRaw(network NetworkType, adr string) (prefix string, rawAdr []byte, err error) {
+func ConvertPegTAddrToRaw(network NetworkType, adr string) (prefix string, rawAdr []byte, err error) {
 	adrLen := len(adr)
-	if adrLen < 42 || len(adr) > 56 {
+	if adrLen < 44 || len(adr) > 56 {
 		return "", nil, errors.New(
 			fmt.Sprintf("valid pegNet token addresses are 44 to 56 characters in length. len(adr)=%d ", adrLen))
 	}
@@ -143,20 +147,19 @@
 	if !CheckPrefix(network, prefix) {
 		return "", nil, errors.New(prefix + " is not a valid PegNet prefix")
 	}
-
-	b58 := adr[5:]
+	b58 := adr[4 : adrLen-8]
 	raw := base58.Decode(b58)
 	if len(raw) == 0 {
 		return "", nil, errors.New("invalid base58 encoding")
 	}
-	rawAdr = raw[:len(raw)-4]
-	chksum := raw[len(raw)-4:]
-
-	hash := sha256.Sum256(append(append([]byte(prefix), '_'),rawAdr...))
+	hash := sha256.Sum256([]byte(adr[:adrLen-8]))
 	hash = sha256.Sum256(hash[:])
-	if bytes.Compare(hash[:4], chksum)!=0 {
+	chksum := hex.EncodeToString(hash[:4])
+	if chksum != adr[adrLen-8:] {
 		return "", nil, errors.New("checksum failure")
 	}
+
+	rawAdr = base58.Decode(adr[4 : adrLen-8])
 
 	return prefix, rawAdr, nil
 
@@ -165,7 +168,7 @@
 // PegTAdrIsValid()
 // Check that the given human/wallet PegNet address is valid.
 func PegTAdrIsValid(network NetworkType, adr string) error {
-	_, _, err := ConvertPegAddrToRaw(network, adr)
+	_, _, err := ConvertPegTAddrToRaw(network, adr)
 	return err
 }
 
@@ -222,36 +225,7 @@
 // or their Private Key representations
 // to the regular form.  Note validation must be done
 // separately!
-func ConvertUserStrFctEcToAddress(userFAddr string) (string,error) {
+func ConvertFctECUserStrToAddress(userFAddr string) string {
 	v := base58.Decode(userFAddr)
-	switch  {
-	case bytes.Compare(v[:2],fcPubPrefix)==0:
-	case bytes.Compare(v[:2],fcSecPrefix)==0:
-	case bytes.Compare(v[:2],ecPubPrefix)==0:
-	case bytes.Compare(v[:2],ecSecPrefix)==0:
-	default:
-		return "", errors.New("unknown prefix")
-	}
-	return hex.EncodeToString(v[2:34]),nil
-}
-
-
-// Convert a User facing FCT address to all of its PegNet
-// asset token User facing forms.
-func ConvertUserFctToUserPegNetAssets(userFctAddr string)(assets[]string, err error){
-	raw := base58.Decode(userFctAddr)[2:34]
-	cvt :=func(network NetworkType, asset string) (passet string) {
-		passet, err = ConvertRawAddrToPeg(network, asset, raw)
-		if err != nil {
-			panic(err)
-		}
-		return passet
-	}
-
-	for _, asset := range AssetNames {
-		assets = append(assets, cvt(MAIN_NETWORK, "p"+asset))
-		assets = append(assets, cvt(TEST_NETWORK, "t"+asset))
-	}
-
-	return assets, nil
+	return hex.EncodeToString(v[2:34])
 }